--- conflicted
+++ resolved
@@ -161,9 +161,6 @@
 decode_field(Value) when is_binary(Value) -> unicode:characters_to_list(Value, utf8);
 decode_field(Value) when is_list(Value)   ->
   case io_lib:printable_unicode_list(Value) of
-<<<<<<< HEAD
-    false -> lists:map(fun decode_field/1, Value);
-=======
     false ->
         case is_proplist(Value) of
           false ->
@@ -176,14 +173,10 @@
                 {Atom, decode_field(Val)}
               end || {Key, Val} <- Value]
         end;
->>>>>>> adb1e81b
     true  -> Value
   end;
 decode_field(Value)                       -> Value.
 
-<<<<<<< HEAD
-decode_id({<<ObjectId:12/binary>>}) -> 
-=======
 is_proplist(List) ->
     is_list(List) andalso
         lists:all(fun({AtomKey,_}) ->
@@ -196,7 +189,6 @@
                   List).
 
 decode_id({<<ObjectId:12/binary>>}) ->
->>>>>>> adb1e81b
   {ObjectId};
 decode_id(List) ->
   {ok, Tokens, _EndLine} = erl_scan:string(lists:append(binary_to_list(List), ".")),
