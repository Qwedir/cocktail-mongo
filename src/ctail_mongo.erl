-module(ctail_mongo).
-author("Vitaly Shutko").
-author("Oleg Zinchenko").
-behaviour(ctail_backend).

-include_lib("cocktail/include/ctail.hrl").

%% Custom functions
-export([exec/2]).

%% Backend callbacks
-export([init/0]).
-export([create_table/1, add_table_index/2, dir/0, destroy/0]).
-export([next_id/2, put/1, delete/2]).
-export([get/2, index/3, all/1, count/1]).

-define(POOL_NAME, mongo_pool).

%% Custom functions

exec(Fun, Args) ->
  poolboy:transaction(?POOL_NAME, fun (W) -> apply(mongo, Fun, [W]++Args) end).

<<<<<<< HEAD
-spec init() -> ok.
init() ->
=======
%% Backend callbacks

init() -> 
>>>>>>> 44283b2e
  connect(),
  ctail:create_schema(?MODULE),
  ok.

-spec connect() -> {ok, any()}.
connect() ->
  Config = ctail:config(mongo),

  {connection, ConnectionConfig} = proplists:lookup(connection, Config),
  {pool,       PoolConfig}       = proplists:lookup(pool, Config),

  PoolBaseOptions = [{name, {local, ?POOL_NAME}}, {worker_module, mc_worker}],
  PoolOptions     = PoolBaseOptions++PoolConfig,
  Spec            = poolboy:child_spec(?POOL_NAME, PoolOptions, ConnectionConfig),
  {ok, _}         = supervisor:start_child(ctail_sup, Spec).

-spec create_table(Table::#table{}) -> ok | {error, any()}.
create_table(Table) ->
  exec(command, [{<<"create">>, to_binary(Table#table.name)}]).

-spec add_table_index(Table::atom(), Field::atom()) -> ok | {error, any()}.
add_table_index(Table, Key) ->
  exec(ensure_index, [to_binary(Table), {key, {to_binary(Key, true), 1}}]).

-spec dir() -> list(atom()).
dir() ->
  Command = {<<"listCollections">>, 1},
  {_, {_, {_, _, _, _, _, Collections}}} = exec(command, [Command]),
  [ binary_to_list(Collection) || {_, Collection, _, _} <- Collections ].

drop_table(Table) ->
  exec(command, [{<<"drop">>, to_binary(Table)}]).

<<<<<<< HEAD
-spec destroy() -> ok.
destroy() ->
  [ drop_table(Table) || {_, Table} <- dir() ],
=======
destroy() -> 
  [ drop_table(Table) || Table <- dir() ],
>>>>>>> 44283b2e
  ok.

-spec next_id(Table::atom(), Incr::integer()) -> ctail:id().
next_id(_Table, _Incr) ->
  mongo_id_server:object_id().

to_binary({<<ObjectId:12/binary>>}) -> {ObjectId};
to_binary({Key, Value})             -> {Key, to_binary(Value)};
to_binary(Value)                    -> to_binary(Value, false).

to_binary(Value, ForceList) ->
  if
    is_integer(Value) ->
      Value;
    is_list(Value) ->
      unicode:characters_to_binary(Value, utf8, utf8);
    is_atom(Value) ->
      atom_to_binary(Value, utf8);
    true ->
      case ForceList of
        true ->
          [List] = io_lib:format("~p", [Value]),
          list_to_binary(List);
        _ ->
          Value
      end
  end.

make_id({<<ObjectId:12/binary>>}) -> {ObjectId};
make_id(Term)                     -> to_binary(Term, true).

make_field(Value) ->
  if
    is_atom(Value) ->
      case Value of
        true  -> to_binary(Value);
        false -> to_binary(Value);
        _     -> {atom, atom_to_binary(Value, utf8)}
      end;
    is_pid(Value) ->
      {pid, list_to_binary(pid_to_list(Value))};
    is_list(Value)  ->
      case io_lib:printable_unicode_list(Value) of
        false -> lists:foldl(fun (V, Acc) -> [make_field(V)|Acc] end, [], Value);
        true  -> to_binary(Value)
      end;
    true ->
      to_binary(Value)
  end.

make_document(Table, Key, Values) ->
  TableInfo = ctail:table(Table),
  Document = list_to_document(tl(TableInfo#table.fields), Values),

  list_to_tuple(['_id', make_id(Key)|Document]).

list_to_document([],             [])             -> [];
list_to_document([Field|Fields], [Value|Values]) ->
  case Value of
    undefined ->
      list_to_document(Fields, Values);
<<<<<<< HEAD
    _ ->
      [Field, make_field(Value)|list_to_document(Fields, Values)]
  end.

persist(Record) ->
  Table         = element(1, Record),
  Key           = element(2, Record),
=======
    _ -> 
      case Field of
        feed_id -> [Field, make_id(Value)|list_to_document(Fields, Values)];
        _       -> [Field, make_field(Value)|list_to_document(Fields, Values)]
      end
  end.

persist(Record) ->
  Table         = element(1, Record), 
  Key           = element(2, Record), 
>>>>>>> 44283b2e
  [_, _|Values] = tuple_to_list(Record),
  Document      = make_document(Table, Key, Values),
  Selector      = {'_id', make_id(Key)},
  exec(update, [to_binary(Table), Selector, Document, true]).

-spec put(Record::tuple() | list(tuple())) -> ok | {error, any()}.
put(Records) when is_list(Records) ->
  try lists:foreach(fun persist/1, Records)
  catch
    error:Reason -> {error, Reason}
  end;
put(Record) ->
  put([Record]).

-spec delete(Table::atom(), Key::ctail:id()) -> ok | {error, any()}.
delete(Table, Key) ->
  exec(delete_one, [to_binary(Table), {'_id', Key}]),
  ok.

make_record(Table, Document) ->
<<<<<<< HEAD
  TableInfo = ctail:table(Table),
  PropList  = document_to_proplist(tuple_to_list(Document)),
=======
  TableInfo = ctail:table(Table), 
  PropList  = document_to_proplist(tuple_to_list(Document)), 
>>>>>>> 44283b2e
  Values    = [proplists:get_value(Field, PropList) || Field <- TableInfo#table.fields],

  list_to_tuple([Table|Values]).

decode_field(<<"true">>)                  -> true;
decode_field(<<"false">>)                 -> false;
decode_field({atom, Atom})                -> binary_to_atom(Atom, utf8);
decode_field({pid, Pid})                  -> list_to_pid(binary_to_list(Pid));
decode_field(Value) when is_binary(Value) -> unicode:characters_to_list(Value, utf8);
decode_field(Value)                       -> Value.

decode_id({<<ObjectId:12/binary>>}) -> 
  {ObjectId};
decode_id(List) ->
  {ok, Tokens, _EndLine} = erl_scan:string(lists:append(binary_to_list(List), ".")),
  {ok, AbsForm}          = erl_parse:parse_exprs(Tokens),
  {value, Value, _Bs}    = erl_eval:exprs(AbsForm, erl_eval:new_bindings()),
  Value.

document_to_proplist(Doc)                   -> document_to_proplist(Doc, []).
document_to_proplist([],               Acc) -> Acc;
document_to_proplist(['_id',   V|Doc], Acc) -> document_to_proplist(Doc, [{id, decode_id(V)}|Acc]);
document_to_proplist([feed_id, V|Doc], Acc) -> document_to_proplist(Doc, [{feed_id, decode_id(V)}|Acc]);
document_to_proplist([F,       V|Doc], Acc) -> document_to_proplist(Doc, [{F, decode_field(V)}|Acc]).

-spec get(Table::atom(), Key::ctail:id()) ->
  {ok, tuple()}
  | {error, duplicated}
  | {error, not_found}.
get(Table, Key) ->
<<<<<<< HEAD
  Result = exec(find_one, [to_binary(Table), {'_id', to_binary(Key)}]),
  case Result of
    {} ->
      {error, not_found};
    {Document} ->
=======
  Result = exec(find_one, [to_binary(Table), {'_id', make_id(Key)}]), 
  case Result of 
    {} -> 
      {error, not_found}; 
    {Document} -> 
>>>>>>> 44283b2e
      {ok, make_record(Table, Document)}
  end.

find(Table, Selector) ->
  Cursor = exec(find, [to_binary(Table), Selector]),
  Result = mc_cursor:rest(Cursor),
  mc_cursor:close(Cursor),

  case Result of
    [] -> [];
    _ -> [make_record(Table, Document) || Document <- Result]
  end.

-spec index(Table::atom(), Key::ctail:id(), Value::any()) -> list(tuple()).
index(Table, Key, Value) ->
  find(Table, {to_binary(Key), to_binary(Value)}).

-spec all(Table::atom()) -> list(tuple()).
all(Table) ->
  find(Table, {}).

-spec count(Table::atom()) -> integer().
count(Table) ->
  {_, {_, Count}} = exec(command, [{<<"count">>, to_binary(Table)}]),
  Count.<|MERGE_RESOLUTION|>--- conflicted
+++ resolved
@@ -21,14 +21,10 @@
 exec(Fun, Args) ->
   poolboy:transaction(?POOL_NAME, fun (W) -> apply(mongo, Fun, [W]++Args) end).
 
-<<<<<<< HEAD
+%% Backend callbacks
+
 -spec init() -> ok.
-init() ->
-=======
-%% Backend callbacks
-
 init() -> 
->>>>>>> 44283b2e
   connect(),
   ctail:create_schema(?MODULE),
   ok.
@@ -39,14 +35,14 @@
 
   {connection, ConnectionConfig} = proplists:lookup(connection, Config),
   {pool,       PoolConfig}       = proplists:lookup(pool, Config),
-
+  
   PoolBaseOptions = [{name, {local, ?POOL_NAME}}, {worker_module, mc_worker}],
   PoolOptions     = PoolBaseOptions++PoolConfig,
-  Spec            = poolboy:child_spec(?POOL_NAME, PoolOptions, ConnectionConfig),
+  Spec            = poolboy:child_spec(?POOL_NAME, PoolOptions, ConnectionConfig), 
   {ok, _}         = supervisor:start_child(ctail_sup, Spec).
 
 -spec create_table(Table::#table{}) -> ok | {error, any()}.
-create_table(Table) ->
+create_table(Table) -> 
   exec(command, [{<<"create">>, to_binary(Table#table.name)}]).
 
 -spec add_table_index(Table::atom(), Field::atom()) -> ok | {error, any()}.
@@ -56,24 +52,19 @@
 -spec dir() -> list(atom()).
 dir() ->
   Command = {<<"listCollections">>, 1},
-  {_, {_, {_, _, _, _, _, Collections}}} = exec(command, [Command]),
+  {_, {_, {_, _, _, _, _, Collections}}} = exec(command, [Command]), 
   [ binary_to_list(Collection) || {_, Collection, _, _} <- Collections ].
 
 drop_table(Table) ->
   exec(command, [{<<"drop">>, to_binary(Table)}]).
 
-<<<<<<< HEAD
 -spec destroy() -> ok.
-destroy() ->
-  [ drop_table(Table) || {_, Table} <- dir() ],
-=======
 destroy() -> 
   [ drop_table(Table) || Table <- dir() ],
->>>>>>> 44283b2e
   ok.
 
 -spec next_id(Table::atom(), Incr::integer()) -> ctail:id().
-next_id(_Table, _Incr) ->
+next_id(_Table, _Incr) -> 
   mongo_id_server:object_id().
 
 to_binary({<<ObjectId:12/binary>>}) -> {ObjectId};
@@ -81,19 +72,19 @@
 to_binary(Value)                    -> to_binary(Value, false).
 
 to_binary(Value, ForceList) ->
-  if
-    is_integer(Value) ->
+  if 
+    is_integer(Value) -> 
       Value;
-    is_list(Value) ->
+    is_list(Value) -> 
       unicode:characters_to_binary(Value, utf8, utf8);
     is_atom(Value) ->
       atom_to_binary(Value, utf8);
-    true ->
-      case ForceList of
-        true ->
-          [List] = io_lib:format("~p", [Value]),
+    true -> 
+      case ForceList of 
+        true -> 
+          [List] = io_lib:format("~p", [Value]), 
           list_to_binary(List);
-        _ ->
+        _ -> 
           Value
       end
   end.
@@ -102,14 +93,14 @@
 make_id(Term)                     -> to_binary(Term, true).
 
 make_field(Value) ->
-  if
-    is_atom(Value) ->
+  if 
+    is_atom(Value) -> 
       case Value of
         true  -> to_binary(Value);
         false -> to_binary(Value);
         _     -> {atom, atom_to_binary(Value, utf8)}
       end;
-    is_pid(Value) ->
+    is_pid(Value) -> 
       {pid, list_to_binary(pid_to_list(Value))};
     is_list(Value)  ->
       case io_lib:printable_unicode_list(Value) of
@@ -121,7 +112,7 @@
   end.
 
 make_document(Table, Key, Values) ->
-  TableInfo = ctail:table(Table),
+  TableInfo = ctail:table(Table), 
   Document = list_to_document(tl(TableInfo#table.fields), Values),
 
   list_to_tuple(['_id', make_id(Key)|Document]).
@@ -129,17 +120,8 @@
 list_to_document([],             [])             -> [];
 list_to_document([Field|Fields], [Value|Values]) ->
   case Value of
-    undefined ->
+    undefined -> 
       list_to_document(Fields, Values);
-<<<<<<< HEAD
-    _ ->
-      [Field, make_field(Value)|list_to_document(Fields, Values)]
-  end.
-
-persist(Record) ->
-  Table         = element(1, Record),
-  Key           = element(2, Record),
-=======
     _ -> 
       case Field of
         feed_id -> [Field, make_id(Value)|list_to_document(Fields, Values)];
@@ -150,7 +132,6 @@
 persist(Record) ->
   Table         = element(1, Record), 
   Key           = element(2, Record), 
->>>>>>> 44283b2e
   [_, _|Values] = tuple_to_list(Record),
   Document      = make_document(Table, Key, Values),
   Selector      = {'_id', make_id(Key)},
@@ -158,26 +139,21 @@
 
 -spec put(Record::tuple() | list(tuple())) -> ok | {error, any()}.
 put(Records) when is_list(Records) ->
-  try lists:foreach(fun persist/1, Records)
-  catch
-    error:Reason -> {error, Reason}
+  try lists:foreach(fun persist/1, Records) 
+  catch 
+    error:Reason -> {error, Reason} 
   end;
-put(Record) ->
+put(Record) -> 
   put([Record]).
 
 -spec delete(Table::atom(), Key::ctail:id()) -> ok | {error, any()}.
 delete(Table, Key) ->
-  exec(delete_one, [to_binary(Table), {'_id', Key}]),
+  exec(delete_one, [to_binary(Table), {'_id', Key}]), 
   ok.
 
 make_record(Table, Document) ->
-<<<<<<< HEAD
-  TableInfo = ctail:table(Table),
-  PropList  = document_to_proplist(tuple_to_list(Document)),
-=======
   TableInfo = ctail:table(Table), 
   PropList  = document_to_proplist(tuple_to_list(Document)), 
->>>>>>> 44283b2e
   Values    = [proplists:get_value(Field, PropList) || Field <- TableInfo#table.fields],
 
   list_to_tuple([Table|Values]).
@@ -208,41 +184,33 @@
   | {error, duplicated}
   | {error, not_found}.
 get(Table, Key) ->
-<<<<<<< HEAD
-  Result = exec(find_one, [to_binary(Table), {'_id', to_binary(Key)}]),
-  case Result of
-    {} ->
-      {error, not_found};
-    {Document} ->
-=======
   Result = exec(find_one, [to_binary(Table), {'_id', make_id(Key)}]), 
   case Result of 
     {} -> 
       {error, not_found}; 
     {Document} -> 
->>>>>>> 44283b2e
       {ok, make_record(Table, Document)}
   end.
 
 find(Table, Selector) ->
-  Cursor = exec(find, [to_binary(Table), Selector]),
-  Result = mc_cursor:rest(Cursor),
-  mc_cursor:close(Cursor),
-
-  case Result of
-    [] -> [];
-    _ -> [make_record(Table, Document) || Document <- Result]
+  Cursor = exec(find, [to_binary(Table), Selector]), 
+  Result = mc_cursor:rest(Cursor), 
+  mc_cursor:close(Cursor), 
+  
+  case Result of 
+    [] -> []; 
+    _ -> [make_record(Table, Document) || Document <- Result] 
   end.
 
 -spec index(Table::atom(), Key::ctail:id(), Value::any()) -> list(tuple()).
-index(Table, Key, Value) ->
+index(Table, Key, Value) -> 
   find(Table, {to_binary(Key), to_binary(Value)}).
 
 -spec all(Table::atom()) -> list(tuple()).
-all(Table) ->
+all(Table) -> 
   find(Table, {}).
 
 -spec count(Table::atom()) -> integer().
-count(Table) ->
+count(Table) -> 
   {_, {_, Count}} = exec(command, [{<<"count">>, to_binary(Table)}]),
   Count.